--- conflicted
+++ resolved
@@ -43,26 +43,7 @@
         self._dim = dim
         self._nr_of_fevals = 0
         self.fn = fn
-<<<<<<< HEAD
         self._integration_domain = setup_integration_domain(dim, integration_domain)
-=======
-
-        # Store integration_domain
-        # If not specified, create [-1,1]^d bounds
-        logger.debug("Setting up integration domain")
-        if integration_domain is not None:
-            if len(integration_domain) != dim:
-                raise ValueError(
-                    "Dimension and length of integration domain don't match. Should be e.g. dim=1 dom=[[-1,1]]"
-                )
-            self._integration_domain = (
-                integration_domain
-                if type(integration_domain) == torch.Tensor
-                else torch.tensor(integration_domain)
-            )
-        else:
-            self._integration_domain = torch.tensor([[-1, 1]] * dim)
->>>>>>> fc1e5836
 
         logger.debug("Picking random sampling points")
         sample_points = torch.zeros([N, dim])
