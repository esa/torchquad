--- conflicted
+++ resolved
@@ -65,11 +65,7 @@
             ).ravel()
         else:
             return anp.prod(
-<<<<<<< HEAD
                 anp.stack(anp.meshgrid(*([weights] * dim), like=backend)), axis=0
-=======
-                anp.meshgrid(*([weights] * dim), indexing="ij", like=backend), axis=0
->>>>>>> a056c0ff
             ).ravel()
 
     def _roots(self, N, backend, requires_grad=False):
