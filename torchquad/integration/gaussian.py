import numpy
from autoray import numpy as anp
from .grid_integrator import GridIntegrator


class Gaussian(GridIntegrator):
    """
    Base method for Gaussian Quadrature.  Different Gaussian methods should inherit from this class, and override as necessary methods.
    Default behaviour is Gauss-Legendre quadrature on [-1,1] (i.e., this "parent" class should __not__ be used directly with other integration domains, and for this parent class `integration_domain` as an argument to `integrate` is ignored internally).

    For an example of how to properly override the behavior to acheive different Gaussian Integration methods, please see the `Custom Integrators` section of the Tutorial or the implementation of `GaussLegendre`.

    The primary methods/attributes of interest to override are `_root_fn` (for different polynomials, like `numpy.polynomial.legendre.leggauss`), `_apply_composite_rule` (as in other integration methods), and `_resize_roots` (for handling different integration domains).

    Attributes:
        name  (str): A human-readable name for the integral.
        _root_fn (function): A function that returns roots and weights like `numpy.polynomial.legendre.leggauss`.
        _root_args (tuple): a way of adding information to be passed into `_root_fn` as needed.  This is then used when caching roots/weights to potentially distinguish different calls to `_root_fn` based on arguments.
        _cache (dict): a cache for roots and weights, used internally.
    """

    def __init__(self):
        super().__init__()
        self.name = "Gauss-Legendre"
        self._root_fn = numpy.polynomial.legendre.leggauss
        self._root_args = ()
        self._cache = {}

    def integrate(self, fn, dim, N=8, integration_domain=None, backend=None):
        """Integrates the passed function on the passed domain using a Gaussian rule (Gauss-Legendre on [-1,1] as a default).

        Args:
            fn (func): The function to integrate over.
            dim (int): Dimensionality of the integration domain.
            N (int, optional): Total number of sample points to use for the integration. Should be odd. Defaults to 3 points per dimension if None is given.
            integration_domain (list or backend tensor, optional): Integration domain, e.g. [[-1,1],[0,1]]. Defaults to [-1,1]^dim.   It also determines the numerical backend if possible.
            backend (string, optional): Numerical backend. This argument is ignored if the backend can be inferred from integration_domain. Defaults to the backend from the latest call to set_up_backend or "torch" for backwards compatibility.

        Returns:
            backend-specific number: Integral value
        """
        return super().integrate(fn, dim, N, integration_domain, backend)

    def _weights(self, N, dim, backend, requires_grad=False):
        """return the weights, broadcast across the dimensions, generated from the polynomial of choice

        Args:
            N (int): number of nodes
            dim (int): number of dimensions
            backend (string): which backend array to return

        Returns:
            backend tensor: the weights
        """
        weights = anp.array(self._cached_points_and_weights(N)[1], like=backend)
        if backend == "torch":
            weights.requires_grad = requires_grad
            return anp.prod(
                anp.array(anp.stack(list(anp.meshgrid(*([weights] * dim))), like=backend, dim=0)),
                axis=0,
            ).ravel()
        else:
<<<<<<< HEAD
            return anp.prod(
                anp.stack(anp.meshgrid(*([weights] * dim), like=backend)), axis=0
            ).ravel()
=======
            return anp.prod(anp.meshgrid(*([weights] * dim), like=backend), axis=0).ravel()
>>>>>>> 9e93163e

    def _roots(self, N, backend, requires_grad=False):
        """return the roots generated from the polynomial of choice

        Args:
            N (int): number of nodes
            backend (string): which backend array to return

        Returns:
            backend tensor: the roots
        """
        roots = anp.array(self._cached_points_and_weights(N)[0], like=backend)
        if requires_grad:
            roots.requires_grad = True
        return roots

    @property
    def _grid_func(self):
        """
        function for generating a grid to be integrated over i.e., the polynomial roots, resized to the domain.
        """

        def f(integration_domain, N, requires_grad, backend=None):
            return self._resize_roots(integration_domain, self._roots(N, backend, requires_grad))

        return f

    def _resize_roots(self, integration_domain, roots):  # scale from [-1,1] to [a,b]
        """Resize the roots based on domain of [a,b].  Default behavior is to simply return the roots, unsized by `integraton_domain`.

        Args:
            integration_domain (backend tensor): domain
            roots (backend tensor): polynomial nodes

        Returns:
            backend tensor: rescaled roots
        """
        return roots

    # credit for the idea https://github.com/scipy/scipy/blob/dde50595862a4f9cede24b5d1c86935c30f1f88a/scipy/integrate/_quadrature.py#L72
    def _cached_points_and_weights(self, N):
        """wrap the calls to get weights/roots in a cache

        Args:
            N (int): number of nodes to return
            backend (string): which backend to use

        Returns:
            tuple: nodes and weights
        """
        _root_args = (N, *self._root_args)
        if not isinstance(N, int):
            if hasattr(N, "item"):
                _root_args = (N.item(), *self._root_args)
            else:
                raise NotImplementedError(f"N {N} is not an int and lacks an `item` method")
        if _root_args in self._cache:
            return self._cache[_root_args]
        self._cache[_root_args] = self._root_fn(*_root_args)
        return self._cache[_root_args]

    @staticmethod
    def _apply_composite_rule(cur_dim_areas, dim, hs, domain):
        """Apply "composite" rule for gaussian integrals

        cur_dim_areas will contain the areas per dimension
        """
        # We collapse dimension by dimension
        for cur_dim in range(dim):
            cur_dim_areas = (
                0.5
                * (domain[cur_dim][1] - domain[cur_dim][0])
                * anp.sum(cur_dim_areas, axis=len(cur_dim_areas.shape) - 1)
            )
        return cur_dim_areas


class GaussLegendre(Gaussian):
    """Gauss Legendre quadrature rule in torch for any domain [a,b]. See https://en.wikipedia.org/wiki/Gaussian_quadrature#Gauss%E2%80%93Legendre_quadrature.

    Examples
    --------
    >>> gl=torchquad.GaussLegendre()
    >>> integral = gl.integrate(lambda x:np.sin(x), dim=1, N=101, integration_domain=[[0,5]]) #integral from 0 to 5 of np.sin(x)
    |TQ-INFO| Computed integral was 0.7163378000259399 #analytic result = 1-np.cos(5)"""

    def __init__(self):
        super().__init__()

    def _resize_roots(self, integration_domain, roots):  # scale from [-1,1] to [a,b]
        a = integration_domain[0]
        b = integration_domain[1]
        return ((b - a) / 2) * roots + ((a + b) / 2)<|MERGE_RESOLUTION|>--- conflicted
+++ resolved
@@ -60,13 +60,9 @@
                 axis=0,
             ).ravel()
         else:
-<<<<<<< HEAD
             return anp.prod(
                 anp.stack(anp.meshgrid(*([weights] * dim), like=backend)), axis=0
             ).ravel()
-=======
-            return anp.prod(anp.meshgrid(*([weights] * dim), like=backend), axis=0).ravel()
->>>>>>> 9e93163e
 
     def _roots(self, N, backend, requires_grad=False):
         """return the roots generated from the polynomial of choice
