--- conflicted
+++ resolved
@@ -220,12 +220,8 @@
     # confused with torch.Tensor.repeat.
     return torch.repeat_interleave(a, repeats, dim=axis)
 
-<<<<<<< HEAD
-@partial(register_function, "torch", 'expand_dims')
-=======
 
 @partial(register_function, "torch", "expand_dims")
->>>>>>> cd532516
 def _torch_expand_dims(a, axis):
     """torch is missing `expand_dims` which appears to exist on all other libraries used.
 
@@ -240,12 +236,8 @@
 
     return torch.unsqueeze(a, axis)
 
-<<<<<<< HEAD
-def expand_func_values_and_squeeze_intergal(f):
-=======
 
 def expand_func_values_and_squeeze_integral(f):
->>>>>>> cd532516
     """This decorator ensures that the trailing dimension of integrands is indeed the integrand dimension.
     This is pertinent in the 1d case when the sampled values are often of shape `(N,)`.  Then, to maintain backward
     consistency, we squeeze the result in the 1d case so it does not have any trailing dimensions.
@@ -253,15 +245,6 @@
     Args:
         f (Callable): the wrapped function
     """
-<<<<<<< HEAD
-    def wrap(*args, **kwargs):
-        # i.e we only have one dimension, or the second dimension (that of the integrand) is 1
-        is_1d = len(args[1].shape) == 1 or (len(args[1].shape) == 2 and args[1].shape[1] == 1)
-        if is_1d:
-            warnings.warn("DEPRECATION WARNING: In future versions of torchquad, an array-like object will always be returned.")
-            return anp.squeeze(f(args[0], anp.expand_dims(args[1], axis=1), *args[2:], **kwargs))
-        return  f(*args, **kwargs)
-=======
 
     def wrap(*args, **kwargs):
         # i.e we only have one dimension, or the second dimension (that of the integrand) is 1
@@ -277,5 +260,4 @@
             )
         return f(*args, **kwargs)
 
->>>>>>> cd532516
     return wrap