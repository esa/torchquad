from loguru import logger
from autoray import infer_backend
from autoray import numpy as anp

from .grid_integrator import GridIntegrator
from .integration_grid import IntegrationGrid
from .utils import _setup_integration_domain, expand_func_values_and_squeeze_integral

class NewtonCotes(GridIntegrator):
    """The abstract integrator that Composite Newton Cotes integrators inherit from"""

    def __init__(self):
<<<<<<< HEAD
        super().__init__()
=======
        super().__init__()

    def integrate(self, fn, dim, N, integration_domain, backend):
        """Integrate the passed function on the passed domain using a Composite Newton Cotes rule.
        The argument meanings are explained in the sub-classes.

        Returns:
            float: integral value
        """
        # If N is None, use the minimal required number of points per dimension
        if N is None:
            N = self._get_minimal_N(dim)

        integration_domain = _setup_integration_domain(dim, integration_domain, backend)
        self._check_inputs(dim=dim, N=N, integration_domain=integration_domain)

        grid_points, hs, n_per_dim = self.calculate_grid(N, integration_domain)

        logger.debug("Evaluating integrand on the grid.")
        function_values, num_points = self.evaluate_integrand(fn, grid_points)
        self._nr_of_fevals = num_points

        return self.calculate_result(function_values, dim, n_per_dim, hs)

    @expand_func_values_and_squeeze_integral
    def calculate_result(self, function_values, dim, n_per_dim, hs):
        """Apply the Composite Newton Cotes rule to calculate a result from the evaluated integrand.

        Args:
            function_values (backend tensor): Output of the integrand
            dim (int): Dimensionality
            n_per_dim (int): Number of grid slices per dimension
            hs (backend tensor): Distances between grid slices for each dimension

        Returns:
            backend tensor: Quadrature result
        """
        # Reshape the output to be [integrand_dim,N,N,...] points instead of [integrand_dim,dim*N] points
        integrand_shape = function_values.shape[1:]
        dim_shape = [n_per_dim] * dim
        new_shape = [*integrand_shape, *dim_shape]
        # We need to use einsum instead of just reshape here because reshape does not move the axis - it only reshapes.
        # So the first line generates a character string for einsum, followed by moving the first dimension i.e `dim*N`
        # to the end.  Finally we reshape the resulting object so that instead of the last dimension being `dim*N`, it is
        # `N,N,...` as desired.
        einsum = "".join([chr(i + 65) for i in range(len(function_values.shape))])
        reshaped_function_values = anp.einsum(
            f"{einsum}->{einsum[1:]}{einsum[0]}", function_values
        )
        reshaped_function_values = reshaped_function_values.reshape(new_shape)
        assert new_shape == list(
            reshaped_function_values.shape
        ), f"reshaping produced shape {reshaped_function_values.shape}, expected shape was {new_shape}"
        logger.debug("Computing areas.")

        result = self._apply_composite_rule(reshaped_function_values, dim, hs)

        logger.opt(lazy=True).info(
            "Computed integral: {result}", result=lambda: str(result)
        )
        return result

    def calculate_grid(self, N, integration_domain):
        """Calculate grid points, widths and N per dim

        Args:
            N (int): Number of points
            integration_domain (backend tensor): Integration domain

        Returns:
            backend tensor: Grid points
            backend tensor: Grid widths
            int: Number of grid slices per dimension
        """
        N = self._adjust_N(dim=integration_domain.shape[0], N=N)

        # Log with lazy to avoid redundant synchronisations with certain
        # backends
        logger.opt(lazy=True).debug(
            "Creating a grid for {name} to integrate a function with {N} points over {d}.",
            name=lambda: type(self).__name__,
            N=lambda: str(N),
            d=lambda: str(integration_domain),
        )

        # Create grid and assemble evaluation points
        grid = IntegrationGrid(N, integration_domain)

        return grid.points, grid.h, grid._N

    def get_jit_compiled_integrate(
        self, dim, N=None, integration_domain=None, backend=None
    ):
        """Create an integrate function where the performance-relevant steps except the integrand evaluation are JIT compiled.
        Use this method only if the integrand cannot be compiled.
        The compilation happens when the function is executed the first time.
        With PyTorch, return values of different integrands passed to the compiled function must all have the same format, e.g. precision.

        Args:
            dim (int): Dimensionality of the integration domain.
            N (int, optional): Total number of sample points to use for the integration. See the integrate method documentation for more details.
            integration_domain (list or backend tensor, optional): Integration domain, e.g. [[-1,1],[0,1]]. Defaults to [-1,1]^dim. It can also determine the numerical backend.
            backend (string, optional): Numerical backend. Defaults to integration_domain's backend if it is a tensor and otherwise to the backend from the latest call to set_up_backend or "torch" for backwards compatibility.

        Returns:
            function(fn, integration_domain): JIT compiled integrate function where all parameters except the integrand and domain are fixed
        """
        # If N is None, use the minimal required number of points per dimension
        if N is None:
            N = self._get_minimal_N(dim)

        integration_domain = _setup_integration_domain(dim, integration_domain, backend)
        self._check_inputs(dim=dim, N=N, integration_domain=integration_domain)
        backend = infer_backend(integration_domain)
        if backend in ["tensorflow", "jax"]:
            # Tensorflow and JAX automatically recompile functions if
            # the parameters change
            if backend == "tensorflow":
                if not hasattr(self, "_tf_jit_calculate_grid"):
                    import tensorflow as tf

                    self._tf_jit_calculate_grid = tf.function(
                        self.calculate_grid, jit_compile=True
                    )
                    self._tf_jit_calculate_result = tf.function(
                        self.calculate_result, jit_compile=True
                    )
                jit_calculate_grid = self._tf_jit_calculate_grid
                jit_calculate_result = self._tf_jit_calculate_result
            elif backend == "jax":
                if not hasattr(self, "_jax_jit_calculate_grid"):
                    import jax

                    self._jax_jit_calculate_grid = jax.jit(
                        self.calculate_grid, static_argnames=["N"]
                    )
                    self._jax_jit_calculate_result = jax.jit(
                        self.calculate_result, static_argnames=["dim", "n_per_dim"]
                    )
                jit_calculate_grid = self._jax_jit_calculate_grid
                jit_calculate_result = self._jax_jit_calculate_result

            def compiled_integrate(fn, integration_domain):
                grid_points, hs, n_per_dim = jit_calculate_grid(N, integration_domain)
                function_values, _ = self.evaluate_integrand(fn, grid_points)
                return jit_calculate_result(function_values, dim, int(n_per_dim), hs)

            return compiled_integrate

        elif backend == "torch":
            # Torch requires explicit tracing with example inputs.
            def do_compile(example_integrand):
                import torch

                # Define traceable first and third steps
                def step1(integration_domain):
                    grid_points, hs, n_per_dim = self.calculate_grid(
                        N, integration_domain
                    )
                    return (
                        grid_points,
                        hs,
                        torch.Tensor([n_per_dim]),
                    )  # n_per_dim is constant

                dim = int(integration_domain.shape[0])

                def step3(function_values, hs):
                    return self.calculate_result(function_values, dim, n_per_dim, hs)

                # Trace the first step
                step1 = torch.jit.trace(step1, (integration_domain,))

                # Get example input for the third step
                grid_points, hs, n_per_dim = step1(integration_domain)
                n_per_dim = int(n_per_dim)
                function_values, _ = self.evaluate_integrand(
                    example_integrand, grid_points
                )

                # Trace the third step
                # Avoid the warnings about a .grad attribute access of a
                # non-leaf Tensor
                if hs.requires_grad:
                    hs = hs.detach()
                    hs.requires_grad = True
                if function_values.requires_grad:
                    function_values = function_values.detach()
                    function_values.requires_grad = True
                step3 = torch.jit.trace(step3, (function_values, hs))

                # Define a compiled integrate function
                def compiled_integrate(fn, integration_domain):
                    grid_points, hs, _ = step1(integration_domain)
                    function_values, _ = self.evaluate_integrand(fn, grid_points)
                    result = step3(function_values, hs)
                    return result

                return compiled_integrate

            # Do the compilation when the returned function is executed the
            # first time
            compiled_func = [None]

            def lazy_compiled_integrate(fn, integration_domain):
                if compiled_func[0] is None:
                    compiled_func[0] = do_compile(fn)
                return compiled_func[0](fn, integration_domain)

            return lazy_compiled_integrate

        raise ValueError(f"Compilation not implemented for backend {backend}")
>>>>>>> d3dcaa0d
<|MERGE_RESOLUTION|>--- conflicted
+++ resolved
@@ -1,228 +1,8 @@
-from loguru import logger
-from autoray import infer_backend
-from autoray import numpy as anp
+from .grid_integrator import GridIntegrator
 
-from .grid_integrator import GridIntegrator
-from .integration_grid import IntegrationGrid
-from .utils import _setup_integration_domain, expand_func_values_and_squeeze_integral
 
 class NewtonCotes(GridIntegrator):
     """The abstract integrator that Composite Newton Cotes integrators inherit from"""
 
     def __init__(self):
-<<<<<<< HEAD
-        super().__init__()
-=======
-        super().__init__()
-
-    def integrate(self, fn, dim, N, integration_domain, backend):
-        """Integrate the passed function on the passed domain using a Composite Newton Cotes rule.
-        The argument meanings are explained in the sub-classes.
-
-        Returns:
-            float: integral value
-        """
-        # If N is None, use the minimal required number of points per dimension
-        if N is None:
-            N = self._get_minimal_N(dim)
-
-        integration_domain = _setup_integration_domain(dim, integration_domain, backend)
-        self._check_inputs(dim=dim, N=N, integration_domain=integration_domain)
-
-        grid_points, hs, n_per_dim = self.calculate_grid(N, integration_domain)
-
-        logger.debug("Evaluating integrand on the grid.")
-        function_values, num_points = self.evaluate_integrand(fn, grid_points)
-        self._nr_of_fevals = num_points
-
-        return self.calculate_result(function_values, dim, n_per_dim, hs)
-
-    @expand_func_values_and_squeeze_integral
-    def calculate_result(self, function_values, dim, n_per_dim, hs):
-        """Apply the Composite Newton Cotes rule to calculate a result from the evaluated integrand.
-
-        Args:
-            function_values (backend tensor): Output of the integrand
-            dim (int): Dimensionality
-            n_per_dim (int): Number of grid slices per dimension
-            hs (backend tensor): Distances between grid slices for each dimension
-
-        Returns:
-            backend tensor: Quadrature result
-        """
-        # Reshape the output to be [integrand_dim,N,N,...] points instead of [integrand_dim,dim*N] points
-        integrand_shape = function_values.shape[1:]
-        dim_shape = [n_per_dim] * dim
-        new_shape = [*integrand_shape, *dim_shape]
-        # We need to use einsum instead of just reshape here because reshape does not move the axis - it only reshapes.
-        # So the first line generates a character string for einsum, followed by moving the first dimension i.e `dim*N`
-        # to the end.  Finally we reshape the resulting object so that instead of the last dimension being `dim*N`, it is
-        # `N,N,...` as desired.
-        einsum = "".join([chr(i + 65) for i in range(len(function_values.shape))])
-        reshaped_function_values = anp.einsum(
-            f"{einsum}->{einsum[1:]}{einsum[0]}", function_values
-        )
-        reshaped_function_values = reshaped_function_values.reshape(new_shape)
-        assert new_shape == list(
-            reshaped_function_values.shape
-        ), f"reshaping produced shape {reshaped_function_values.shape}, expected shape was {new_shape}"
-        logger.debug("Computing areas.")
-
-        result = self._apply_composite_rule(reshaped_function_values, dim, hs)
-
-        logger.opt(lazy=True).info(
-            "Computed integral: {result}", result=lambda: str(result)
-        )
-        return result
-
-    def calculate_grid(self, N, integration_domain):
-        """Calculate grid points, widths and N per dim
-
-        Args:
-            N (int): Number of points
-            integration_domain (backend tensor): Integration domain
-
-        Returns:
-            backend tensor: Grid points
-            backend tensor: Grid widths
-            int: Number of grid slices per dimension
-        """
-        N = self._adjust_N(dim=integration_domain.shape[0], N=N)
-
-        # Log with lazy to avoid redundant synchronisations with certain
-        # backends
-        logger.opt(lazy=True).debug(
-            "Creating a grid for {name} to integrate a function with {N} points over {d}.",
-            name=lambda: type(self).__name__,
-            N=lambda: str(N),
-            d=lambda: str(integration_domain),
-        )
-
-        # Create grid and assemble evaluation points
-        grid = IntegrationGrid(N, integration_domain)
-
-        return grid.points, grid.h, grid._N
-
-    def get_jit_compiled_integrate(
-        self, dim, N=None, integration_domain=None, backend=None
-    ):
-        """Create an integrate function where the performance-relevant steps except the integrand evaluation are JIT compiled.
-        Use this method only if the integrand cannot be compiled.
-        The compilation happens when the function is executed the first time.
-        With PyTorch, return values of different integrands passed to the compiled function must all have the same format, e.g. precision.
-
-        Args:
-            dim (int): Dimensionality of the integration domain.
-            N (int, optional): Total number of sample points to use for the integration. See the integrate method documentation for more details.
-            integration_domain (list or backend tensor, optional): Integration domain, e.g. [[-1,1],[0,1]]. Defaults to [-1,1]^dim. It can also determine the numerical backend.
-            backend (string, optional): Numerical backend. Defaults to integration_domain's backend if it is a tensor and otherwise to the backend from the latest call to set_up_backend or "torch" for backwards compatibility.
-
-        Returns:
-            function(fn, integration_domain): JIT compiled integrate function where all parameters except the integrand and domain are fixed
-        """
-        # If N is None, use the minimal required number of points per dimension
-        if N is None:
-            N = self._get_minimal_N(dim)
-
-        integration_domain = _setup_integration_domain(dim, integration_domain, backend)
-        self._check_inputs(dim=dim, N=N, integration_domain=integration_domain)
-        backend = infer_backend(integration_domain)
-        if backend in ["tensorflow", "jax"]:
-            # Tensorflow and JAX automatically recompile functions if
-            # the parameters change
-            if backend == "tensorflow":
-                if not hasattr(self, "_tf_jit_calculate_grid"):
-                    import tensorflow as tf
-
-                    self._tf_jit_calculate_grid = tf.function(
-                        self.calculate_grid, jit_compile=True
-                    )
-                    self._tf_jit_calculate_result = tf.function(
-                        self.calculate_result, jit_compile=True
-                    )
-                jit_calculate_grid = self._tf_jit_calculate_grid
-                jit_calculate_result = self._tf_jit_calculate_result
-            elif backend == "jax":
-                if not hasattr(self, "_jax_jit_calculate_grid"):
-                    import jax
-
-                    self._jax_jit_calculate_grid = jax.jit(
-                        self.calculate_grid, static_argnames=["N"]
-                    )
-                    self._jax_jit_calculate_result = jax.jit(
-                        self.calculate_result, static_argnames=["dim", "n_per_dim"]
-                    )
-                jit_calculate_grid = self._jax_jit_calculate_grid
-                jit_calculate_result = self._jax_jit_calculate_result
-
-            def compiled_integrate(fn, integration_domain):
-                grid_points, hs, n_per_dim = jit_calculate_grid(N, integration_domain)
-                function_values, _ = self.evaluate_integrand(fn, grid_points)
-                return jit_calculate_result(function_values, dim, int(n_per_dim), hs)
-
-            return compiled_integrate
-
-        elif backend == "torch":
-            # Torch requires explicit tracing with example inputs.
-            def do_compile(example_integrand):
-                import torch
-
-                # Define traceable first and third steps
-                def step1(integration_domain):
-                    grid_points, hs, n_per_dim = self.calculate_grid(
-                        N, integration_domain
-                    )
-                    return (
-                        grid_points,
-                        hs,
-                        torch.Tensor([n_per_dim]),
-                    )  # n_per_dim is constant
-
-                dim = int(integration_domain.shape[0])
-
-                def step3(function_values, hs):
-                    return self.calculate_result(function_values, dim, n_per_dim, hs)
-
-                # Trace the first step
-                step1 = torch.jit.trace(step1, (integration_domain,))
-
-                # Get example input for the third step
-                grid_points, hs, n_per_dim = step1(integration_domain)
-                n_per_dim = int(n_per_dim)
-                function_values, _ = self.evaluate_integrand(
-                    example_integrand, grid_points
-                )
-
-                # Trace the third step
-                # Avoid the warnings about a .grad attribute access of a
-                # non-leaf Tensor
-                if hs.requires_grad:
-                    hs = hs.detach()
-                    hs.requires_grad = True
-                if function_values.requires_grad:
-                    function_values = function_values.detach()
-                    function_values.requires_grad = True
-                step3 = torch.jit.trace(step3, (function_values, hs))
-
-                # Define a compiled integrate function
-                def compiled_integrate(fn, integration_domain):
-                    grid_points, hs, _ = step1(integration_domain)
-                    function_values, _ = self.evaluate_integrand(fn, grid_points)
-                    result = step3(function_values, hs)
-                    return result
-
-                return compiled_integrate
-
-            # Do the compilation when the returned function is executed the
-            # first time
-            compiled_func = [None]
-
-            def lazy_compiled_integrate(fn, integration_domain):
-                if compiled_func[0] is None:
-                    compiled_func[0] = do_compile(fn)
-                return compiled_func[0](fn, integration_domain)
-
-            return lazy_compiled_integrate
-
-        raise ValueError(f"Compilation not implemented for backend {backend}")
->>>>>>> d3dcaa0d
+        super().__init__()