--- conflicted
+++ resolved
@@ -37,22 +37,14 @@
             weights (backend tensor, optional): Integration weights. Defaults to None.
             args (list or tuple, optional): Any arguments required by the function. Defaults to None.
         """
-<<<<<<< HEAD
-        result, num_points = self.evaluate_integrand(self._fn, points,weights=weights,args=args)
-=======
         result, num_points = self.evaluate_integrand(
             self._fn, points, weights=weights, args=args
         )
->>>>>>> cd532516
         self._nr_of_fevals += num_points
         return result
 
     @staticmethod
-<<<<<<< HEAD
-    def evaluate_integrand(fn, points, weights=None,args=None):
-=======
     def evaluate_integrand(fn, points, weights=None, args=None):
->>>>>>> cd532516
         """Evaluate the integrand function at the passed points
 
         Args:
@@ -66,21 +58,12 @@
             int: Number of evaluated points
         """
         num_points = points.shape[0]
-<<<<<<< HEAD
-        
-        if args is None:
-            args = ()
-        
-        result = fn(points, *args)
-        
-=======
 
         if args is None:
             args = ()
 
         result = fn(points, *args)
 
->>>>>>> cd532516
         if infer_backend(result) != infer_backend(points):
             warnings.warn(
                 "The passed function's return value has a different numerical backend than the passed points. Will try to convert. Note that this may be slow as it results in memory transfers between CPU and GPU, if torchquad uses the GPU."
@@ -96,13 +79,6 @@
             )
 
         if weights is not None:
-<<<<<<< HEAD
-            if len(result.shape) > 1:
-                integrand_shape = anp.array(result.shape[1:], like = infer_backend(points))
-                weights = anp.repeat(anp.expand_dims(weights,axis=1), anp.prod(integrand_shape)).reshape((weights.shape[0], *(integrand_shape)))
-            result *= weights
-            
-=======
             if (
                 len(result.shape) > 1
             ):  # if the the integrand is multi-dimensional, we need to reshape/repeat weights so they can be broadcast in the *=
@@ -114,7 +90,6 @@
                 ).reshape((weights.shape[0], *(integrand_shape)))
             result *= weights
 
->>>>>>> cd532516
         return result, num_points
 
     @staticmethod
@@ -139,4 +114,6 @@
         if integration_domain is not None:
             dim_domain = _check_integration_domain(integration_domain)
             if dim is not None and dim != dim_domain:
-                raise ValueError("The dimension of the integration domain must match the passed function dimensionality dim.")+                raise ValueError(
+                    "The dimension of the integration domain must match the passed function dimensionality dim."
+                )