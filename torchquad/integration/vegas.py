from .base_integrator import BaseIntegrator
from .utils import setup_integration_domain

from .vegas_map import VEGASMap
from .vegas_stratification import VEGASStratification

import torch

import logging

logger = logging.getLogger(__name__)


class VEGAS(BaseIntegrator):
    """VEGAS Enhanced in torch. Refer to https://arxiv.org/abs/2009.05112.
    Implementation inspired by https://github.com/ycwu1030/CIGAR/ .
    EQ <n> refers to equation <n> in the above paper.
    """

    def __init__(self):
        super().__init__()
        logger.setLevel(logging.INFO)

    def integrate(
        self,
        fn,
        dim,
        N=10000,
        integration_domain=None,
        seed=None,
        use_grid_improve=True,
        eps_rel=0,
        eps_abs=0,
        max_iterations=32,
        use_warmup=True,
    ):
        """Integrates the passed function on the passed domain using VEGAS.

        Args:
            fn (func): The function to integrate over.
            dim (int): Dimensionality of the function to integrate.
            N (int, optional): Maximum number of function evals to use for the integration. Defaults to 10000.
            integration_domain (list, optional): Integration domain, e.g. [[-1,1],[0,1]]. Defaults to [-1,1]^dim.
            seed (int, optional): Random number generation seed to the sampling point creation, only set if provided. Defaults to None.
            use_grid_improve (bool, optional): If True will improve the grid after each iteration.
            eps_rel (float, optional): Relative error to abort at. Defaults to 0.
            eps_abs (float, optional): Absolute error to abort at. Defaults to 0.
            max_iterations (int, optional): Maximum number of vegas iterations to perform. Defaults to 32.
            use_warmup (bool, optional): If a warmup should be used to initialize the map. Defaults to True.

        Raises:
            ValueError: If len(integration_domain) != dim

        Returns:
            float: Integral value
        """

        self._check_inputs(dim=dim, N=N, integration_domain=integration_domain)
        logger.debug(
            "\n VEGAS integrating a "
            + str(dim)
            + "-dimensional fn with "
            + str(N)
            + " points over "
            + str(integration_domain)
            + "\n",
        )

        self._dim = dim
        self._nr_of_fevals = 0
        self._max_iterations = max_iterations
        self.use_grid_improve = use_grid_improve
        self.N = N
        # try to do as many evals in as many iterations as requested
        self._starting_N = N // (self._max_iterations)
        self._N_increment = N // (self._max_iterations)
        self._fn = fn
        self._integration_domain = setup_integration_domain(dim, integration_domain)
        if seed is not None:
            torch.random.manual_seed(seed)

        # Initialize the adaptive VEGAS map,
        # Note that a larger number of intervals may lead to problems if only few evals are allowed
        # Paper section II B
        self.map = VEGASMap(self._dim, self._integration_domain, N_intervals=100)

        # Initialize VEGAS' stratification
        # Paper section III
        self.strat = VEGASStratification(self._N_increment, dim=self._dim)

        logger.debug("Starting VEGAS")

        self.results = []  # contains integration results per iteration
        self.sigma2 = []  # contains variance per iteration

        it = 0  # iteration

        if use_warmup:  # warmup the adaptive map
            self._warmup_grid(5, self._starting_N // 5)

        # Main loop
        while True:
            it = it + 1
            self.results.append(0)
            self.sigma2.append(0)

            # Compute current iteration
            acc = self._run_iteration()

            logger.info(
                f"Iteration {it}, Acc={acc:.4e}, Result={self.results[-1]:.4e},neval={self._nr_of_fevals}"
            )

            # Abort conditions
            if it > self._max_iterations:
                break
            if self._nr_of_fevals > self.N:
                break

            # Adidtional abort conditions depending on achieved errors
            if it % 5 == 0:
                res = self._get_result()
                err = self._get_error()
                chi2 = self._get_chisq()
                acc = err / res

                # Abort if errors acceptable
                logger.debug(f"Iteration {it},Chi2={chi2:.4e}")
                if (acc < eps_rel or err < eps_abs) and chi2 / 5.0 < 1.0:
                    break

                # Adjust number of evals if Chi square indicates instability
                # EQ 32
                if chi2 / 5.0 < 1.0:
                    self._starting_N = torch.minimum(
                        torch.tensor(self._starting_N + self._N_increment),
                        self._starting_N * torch.sqrt(acc / eps_rel),
                    )
                    self.results = []  # reset sample results
                    self.sigma2 = []  # reset sample results
                    continue
                elif chi2 / 5.0 > 1.0:
                    self._starting_N += self._N_increment
                    self.results = []  # reset sample results
                    self.sigma2 = []  # reset sample results
                    continue

        logger.info(
            f"Computed integral after {self._nr_of_fevals} evals was {self._get_result():.8e}."
        )
        return self._get_result()

    def _warmup_grid(self, warmup_N_it=5, N_samples=1000):
        """This function warms up the adaptive map of VEGAS over some iterations and samples.

        Args:
            warmup_N_it (int, optional): Number of warmup iterations. Defaults to 5.
            N_samples (int, optional): Number of samples per warmup iteration. Defaults to 1000.
        """
        logger.debug(
            f"Running Map Warmup with warmup_N_it={warmup_N_it}, N_samples={N_samples}..."
        )

        yrnd = torch.zeros(self._dim)  # sample points
        x = torch.zeros(self._dim)  # transformed sample points
        alpha_start = 0.5  # initial alpha value
        # TODO in the original paper this is adjusted over time
        self.alpha = alpha_start

        # Warmup
        logger.debug(
            "|  Iter  |    N_Eval    |     Result     |      Error     |    Acc        | Total Evals"
        )
        for warmup_iter in range(warmup_N_it):
            self.results.append(0)
            self.sigma2.append(0)
            jf = 0  # jacobians * function
            jf2 = 0

            # TODO vectorize
            for ne in range(N_samples):  # iterated over sample
                yrnd = torch.rand(size=[self._dim])  # sample point
                x = self.map.get_X(yrnd)  # map to transforms
                f_eval = self._eval(x)[0]  # evaluate integrand
                jac = self.map.get_Jac(yrnd)  # compute the jacobian
                self.map.accumulate_weight(yrnd, f_eval)  # update map weights
                jf += f_eval * jac
                jf2 += pow(f_eval * jac, 2)
            ih = jf / N_samples  # integral in this step
            sig2 = jf2 / N_samples - pow(jf / N_samples, 2)  # estimated variance
            self.results[-1] += ih  # store results
            self.sigma2[-1] += sig2 / N_samples  # store results
            self.map.update_map()  # adapt the map
            # TODO fix for integrals close to 0
            acc = torch.sqrt(
                self.sigma2[-1] / self.results[-1]
            )  # compute estimated accuracy,
            logger.debug(
                f"|\t{warmup_iter}|         {N_samples}|  {self.results[-1]:5e}  |  {self.sigma2[-1]:5e}  |  {acc:4e}%| {self._nr_of_fevals}"
            )

        self.results.clear()
        self.sigma2.clear()

    def _run_iteration(self):
        """Runs one iteration of VEGAS including stratification (and if enable adaptive map).

        Returns:
            float: Estimated accuracy.
        """
        y = torch.zeros(self._dim)  # stratified sampling points
        x = torch.zeros(self._dim)  # transformed sample points

        for i_cube in range(self.strat.N_cubes):  # iterate over stratification cubes
            jf = 0  # jacobian times feval
            jf2 = 0
            neval = self.strat.get_NH(i_cube, self._starting_N)
            self._nr_of_fevals += neval
            for ne in range(neval):
                y = self.strat.get_Y(i_cube)  # get points (stratified)
                x = self.map.get_X(y)  # transform, EQ 8+9
                f_eval = self._eval(x)[0]  # eval integrand
                jac = self.map.get_Jac(y)  # compute jacobian
                if self.use_grid_improve:  # if adaptive map is used, acc weight
                    self.map.accumulate_weight(y, f_eval)  # EQ 25
                self.strat.accumulate_weight(i_cube, f_eval * jac)  # update strat
                jf += f_eval * jac
                jf2 += pow(f_eval * jac, 2)
            ih = jf / neval * self.strat.V_cubes  # compute integral

            # estimated variance
            sig2 = jf2 / neval * self.strat.V_cubes * self.strat.V_cubes - pow(
                jf / neval * self.strat.V_cubes, 2
            )

            self.results[-1] += ih  # store results
            self.sigma2[-1] += sig2 / neval

        if self.use_grid_improve:  # if on, update adaptive map
            logger.debug("Running grid improvement")
            self.map.update_map()
        self.strat.update_DH()  # update stratification
        acc = torch.sqrt(self.sigma2[-1] / (self.results[-1]))  # estimate accuracy

        return acc

    # Helper funcs
    def _get_result(self):
        """Computes mean of results to estimate integral, EQ 30.

        Returns:
            float: Estimated integral.
        """
        res_num = 0
        res_den = 0
        for idx, res in enumerate(self.results):
            res_num += res / self.sigma2[idx]
            res_den += 1.0 / self.sigma2[idx]
        return res_num / res_den

    def _get_error(self):
        """Estimates error from variance , EQ 31.

        Returns:
<<<<<<< HEAD
            float: Estimated error.
=======
            float: estimated error
>>>>>>> 82b0ca85
        """
        res = 0
        for sig in self.sigma2:
            res += 1.0 / sig
        return 1.0 / torch.sqrt(res)

    def _get_chisq(self):
        """Computes chi square from estimated integral and variance, EQ 32.

        Returns:
            float: Chi squared.
        """
        I_final = self._get_result()
        chi2 = 0
        for idx, res in enumerate(self.results):
            chi2 += pow(res - I_final, 2) / self.sigma2[idx]
        return chi2<|MERGE_RESOLUTION|>--- conflicted
+++ resolved
@@ -261,12 +261,12 @@
     def _get_error(self):
         """Estimates error from variance , EQ 31.
 
-        Returns:
-<<<<<<< HEAD
-            float: Estimated error.
-=======
-            float: estimated error
->>>>>>> 82b0ca85
+                Returns:
+        <<<<<<< HEAD
+                    float: Estimated error.
+        =======
+                    float: estimated error
+        >>>>>>> 82b0ca8565b3a9aacdbbf67d11581c27d0db911c
         """
         res = 0
         for sig in self.sigma2:
