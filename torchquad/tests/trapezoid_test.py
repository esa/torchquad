--- conflicted
+++ resolved
@@ -89,15 +89,11 @@
     if backend != "numpy":
         N = 100000
 
-<<<<<<< HEAD
         def integrate(*args, **kwargs):
             jit_integrate = tp.get_jit_compiled_integrate(
                 dim=1, N=N, backend=backend
             )
             return jit_integrate(*args, **kwargs)
-=======
-        integrate = tp.get_jit_compiled_integrate(dim=1, N=N, backend=backend)
->>>>>>> 41c6f9d1
         errors, funcs = compute_integration_test_errors(
             integrate,
             {},
