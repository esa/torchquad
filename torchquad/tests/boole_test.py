import sys

sys.path.append("../")

import warnings

from integration.boole import Boole
from helper_functions import (
    compute_integration_test_errors,
    setup_test_for_backend,
)


def _run_boole_tests(backend, _precision):
    """Test the integrate function in integration.Boole for the given backend.
    Note: For now the 10-D test is diabled due to lack of GPU memory on some computers."""

    bl = Boole()
    # 1D Tests
    N = 401

    errors, funcs = compute_integration_test_errors(
<<<<<<< HEAD
        bl.integrate, {"N": N, "dim": 1}, integration_dim=1, use_complex=True, backend=backend
=======
        bl.integrate,
        {"N": N, "dim": 1},
        integration_dim=1,
        use_complex=True,
        backend=backend,
>>>>>>> d3dcaa0d
    )
    print(f"1D Boole Test passed. N: {N}, backend: {backend}, Errors: {errors}")
    # Polynomials up to degree 5 can be integrated almost exactly with Boole.
    for err, test_function in zip(errors, funcs):
        assert test_function.get_order() > 5 or err < 6.33e-11
    for error in errors:
        assert error < 6.33e-11

    # 3D Tests
    N = 1076890  # N = 102.5 per dim (will change to 101 if all works)
    with warnings.catch_warnings():
        warnings.simplefilter("ignore")
        errors, funcs = compute_integration_test_errors(
<<<<<<< HEAD
            bl.integrate, {"N": N, "dim": 3}, integration_dim=3, use_complex=True, backend=backend
        )
    print(f"3D Boole Test passed. N: {N}, backend: {backend}, Errors: {errors}")
    for err, test_function in zip(errors, funcs):
        assert test_function.get_order() > 5 or (err < 2e-13 if test_function.is_integrand_1d else err < 2e-11)
=======
            bl.integrate,
            {"N": N, "dim": 3},
            integration_dim=3,
            use_complex=True,
            backend=backend,
        )
    print(f"3D Boole Test passed. N: {N}, backend: {backend}, Errors: {errors}")
    for err, test_function in zip(errors, funcs):
        assert test_function.get_order() > 5 or (
            err < 2e-13 if test_function.is_integrand_1d else err < 2e-11
        )
>>>>>>> d3dcaa0d
    for error in errors:
        assert error < 5e-6

    # 10D Tests
    # Have been disabled for now because it is too GPU-heavy
    # N = 5 ** 10
    # errors = compute_test_errors(bl.integrate, {"N": N, "dim": 10}, integration_dim=10, use_complex=True)
    # print("10D Boole Test: Passed N =", N, "\n", "Errors: ", errors)
    # for error in errors:
    # assert error < 5e-9


test_integrate_numpy = setup_test_for_backend(_run_boole_tests, "numpy", "float64")
test_integrate_torch = setup_test_for_backend(_run_boole_tests, "torch", "float64")
test_integrate_jax = setup_test_for_backend(_run_boole_tests, "jax", "float64")
test_integrate_tensorflow = setup_test_for_backend(
    _run_boole_tests, "tensorflow", "float64"
)


if __name__ == "__main__":
    # used to run this test individually
    test_integrate_numpy()
    test_integrate_torch()
    test_integrate_jax()
    test_integrate_tensorflow()<|MERGE_RESOLUTION|>--- conflicted
+++ resolved
@@ -20,15 +20,11 @@
     N = 401
 
     errors, funcs = compute_integration_test_errors(
-<<<<<<< HEAD
-        bl.integrate, {"N": N, "dim": 1}, integration_dim=1, use_complex=True, backend=backend
-=======
         bl.integrate,
         {"N": N, "dim": 1},
         integration_dim=1,
         use_complex=True,
         backend=backend,
->>>>>>> d3dcaa0d
     )
     print(f"1D Boole Test passed. N: {N}, backend: {backend}, Errors: {errors}")
     # Polynomials up to degree 5 can be integrated almost exactly with Boole.
@@ -42,13 +38,6 @@
     with warnings.catch_warnings():
         warnings.simplefilter("ignore")
         errors, funcs = compute_integration_test_errors(
-<<<<<<< HEAD
-            bl.integrate, {"N": N, "dim": 3}, integration_dim=3, use_complex=True, backend=backend
-        )
-    print(f"3D Boole Test passed. N: {N}, backend: {backend}, Errors: {errors}")
-    for err, test_function in zip(errors, funcs):
-        assert test_function.get_order() > 5 or (err < 2e-13 if test_function.is_integrand_1d else err < 2e-11)
-=======
             bl.integrate,
             {"N": N, "dim": 3},
             integration_dim=3,
@@ -60,7 +49,6 @@
         assert test_function.get_order() > 5 or (
             err < 2e-13 if test_function.is_integrand_1d else err < 2e-11
         )
->>>>>>> d3dcaa0d
     for error in errors:
         assert error < 5e-6
 
