--- conflicted
+++ resolved
@@ -19,12 +19,6 @@
     if integration_dim == 1:
         res = [
             # Real numbers
-<<<<<<< HEAD
-            Polynomial(4.0, [2.0], is_complex=False, backend=backend, integrand_dims=1),  # y = 2
-            Polynomial(0, [0, 1], is_complex=False, backend=backend, integrand_dims=1),  # y = x
-            Polynomial(
-                2 / 3, [0, 0, 2], domain=[[0, 1]], is_complex=False, backend=backend, integrand_dims=1
-=======
             Polynomial(
                 4.0, [2.0], is_complex=False, backend=backend, integrand_dims=1
             ),  # y = 2
@@ -38,7 +32,6 @@
                 is_complex=False,
                 backend=backend,
                 integrand_dims=1,
->>>>>>> cd532516
             ),  # y = 2x^2
             # y = -3x^3+2x^2-x+3
             Polynomial(
@@ -47,11 +40,7 @@
                 domain=[[-2, 1]],
                 is_complex=False,
                 backend=backend,
-<<<<<<< HEAD
-                integrand_dims=1
-=======
-                integrand_dims=1,
->>>>>>> cd532516
+                integrand_dims=1,
             ),
             # y = 7x^4-3x^3+2x^2-x+3
             Polynomial(
@@ -60,11 +49,7 @@
                 domain=[[-4, 4]],
                 is_complex=False,
                 backend=backend,
-<<<<<<< HEAD
-                integrand_dims=1
-=======
-                integrand_dims=1,
->>>>>>> cd532516
+                integrand_dims=1,
             ),
             # # y = -x^5+7x^4-3x^3+2x^2-x+3
             Polynomial(
@@ -73,58 +58,37 @@
                 domain=[[2, 3]],
                 is_complex=False,
                 backend=backend,
-<<<<<<< HEAD
-                integrand_dims=1
-=======
-                integrand_dims=1,
->>>>>>> cd532516
+                integrand_dims=1,
             ),
             Exponential(
                 np.exp(1) - np.exp(-2),
                 domain=[[-2, 1]],
                 is_complex=False,
                 backend=backend,
-<<<<<<< HEAD
-                integrand_dims=1
-=======
-                integrand_dims=1,
->>>>>>> cd532516
+                integrand_dims=1,
             ),
             Exponential(
                 (np.exp(2) - 1.0) / np.exp(3),
                 domain=[[-3, -1]],
                 is_complex=False,
                 backend=backend,
-<<<<<<< HEAD
-                integrand_dims=1
-=======
-                integrand_dims=1,
->>>>>>> cd532516
+                integrand_dims=1,
             ),
             Sinusoid(
                 2 * np.sin(1) * np.sin(1),
                 domain=[[0, 2]],
                 is_complex=False,
                 backend=backend,
-<<<<<<< HEAD
-                integrand_dims=1
+                integrand_dims=1,
             ),
             #
             # Complex numbers
-            Polynomial(4.0j, [2.0j], is_complex=True, backend=backend, integrand_dims=1),  # y = 2j
-            Polynomial(0, [0, 1j], is_complex=True, backend=backend, integrand_dims=1),  # y = xj
-=======
-                integrand_dims=1,
-            ),
-            #
-            # Complex numbers
             Polynomial(
                 4.0j, [2.0j], is_complex=True, backend=backend, integrand_dims=1
             ),  # y = 2j
             Polynomial(
                 0, [0, 1j], is_complex=True, backend=backend, integrand_dims=1
             ),  # y = xj
->>>>>>> cd532516
             # y=7x^4-3jx^3+2x^2-jx+3
             Polynomial(
                 44648.0 / 15.0,
@@ -132,26 +96,12 @@
                 domain=[[-4, 4]],
                 is_complex=True,
                 backend=backend,
-<<<<<<< HEAD
-                integrand_dims=1
-=======
-                integrand_dims=1,
->>>>>>> cd532516
+                integrand_dims=1,
             ),
         ]
         if use_multi_dim_integrand:
             res += [
                 # Over 2 integrand dims, one of which is 1 or like 1
-<<<<<<< HEAD
-                Polynomial(np.array([[0.0], [4.0]]), [2.0], is_complex=False, backend=backend, integrand_dims=[2, 1]),  # y = 2
-                Polynomial(np.array([0.0, 4.0]), [2.0], is_complex=False, backend=backend, integrand_dims=(2, )),  # y = 2
-                # over 2 integrand dims
-                Polynomial(np.array([[0.0, 4.0], [8.0, 12.0]]), [2.0], is_complex=False, backend=backend, integrand_dims=[2, 2]),  # y = 2
-                Polynomial(np.array([[0.0, 0.0], [0.0, 0.0]]), [0, 1], is_complex=False, backend=backend, integrand_dims=[2, 2]),   # y = x
-                # over 3 integrand dims
-                Polynomial(np.array([[[0.0, 4.0], [8.0, 12.0]], [[16.0, 20.0], [24.0, 28.0]]]), [2.0], is_complex=False, backend=backend, integrand_dims=[2, 2, 2]),  # y = 2
-                Polynomial(np.array([[0.0, 0.0], [0.0, 0.0]]), [0, 1], is_complex=False, backend=backend, integrand_dims=[2, 2, 2]),   # y = x
-=======
                 Polynomial(
                     np.array([[0.0], [4.0]]),
                     [2.0],
@@ -196,38 +146,28 @@
                     backend=backend,
                     integrand_dims=[2, 2, 2],
                 ),  # y = x
->>>>>>> cd532516
             ]
         return res
     elif integration_dim == 3:
         res = [
             # Real numbers
             Polynomial(
-<<<<<<< HEAD
-                48.0, [2.0], integration_dim=3, is_complex=False, backend=backend, integrand_dims=1
+                48.0,
+                [2.0],
+                integration_dim=3,
+                is_complex=False,
+                backend=backend,
+                integrand_dims=1,
             ),  # f(x,y,z) = 2
             Polynomial(
-                0, [0, 1], integration_dim=3, is_complex=False, backend=backend, integrand_dims=1
+                0,
+                [0, 1],
+                integration_dim=3,
+                is_complex=False,
+                backend=backend,
+                integrand_dims=1,
             ),  # f(x,y,z) = x + y + z
             # f(x,y,z) = x^2+y^2+z^2
-            Polynomial(8.0, coeffs=[0, 0, 1], integration_dim=3, is_complex=False, backend=backend, integrand_dims=1),
-=======
-                48.0,
-                [2.0],
-                integration_dim=3,
-                is_complex=False,
-                backend=backend,
-                integrand_dims=1,
-            ),  # f(x,y,z) = 2
-            Polynomial(
-                0,
-                [0, 1],
-                integration_dim=3,
-                is_complex=False,
-                backend=backend,
-                integrand_dims=1,
-            ),  # f(x,y,z) = x + y + z
-            # f(x,y,z) = x^2+y^2+z^2
             Polynomial(
                 8.0,
                 coeffs=[0, 0, 1],
@@ -236,7 +176,6 @@
                 backend=backend,
                 integrand_dims=1,
             ),
->>>>>>> cd532516
             # e^x+e^y+e^z
             Exponential(
                 27 * (np.exp(3) - 1) / np.exp(2),
@@ -244,11 +183,7 @@
                 domain=[[-2, 1], [-2, 1], [-2, 1]],
                 is_complex=False,
                 backend=backend,
-<<<<<<< HEAD
-                integrand_dims=1
-=======
-                integrand_dims=1,
->>>>>>> cd532516
+                integrand_dims=1,
             ),
             Sinusoid(
                 24 * np.sin(1) ** 2,
@@ -256,11 +191,7 @@
                 domain=[[0, 2], [0, 2], [0, 2]],
                 is_complex=False,
                 backend=backend,
-<<<<<<< HEAD
-                integrand_dims=1
-=======
-                integrand_dims=1,
->>>>>>> cd532516
+                integrand_dims=1,
             ),
             # e^x+e^y+e^z
             Exponential(
@@ -269,24 +200,11 @@
                 domain=[[-0.05, 0.1], [-0.25, 0.2], [-np.exp(1), np.exp(1)]],
                 is_complex=False,
                 backend=backend,
-<<<<<<< HEAD
-                integrand_dims=1
-=======
-                integrand_dims=1,
->>>>>>> cd532516
+                integrand_dims=1,
             ),
             #
             # Complex numbers
             Polynomial(
-<<<<<<< HEAD
-                48.0j, [2.0j], integration_dim=3, is_complex=True, backend=backend, integrand_dims=1
-            ),  # f(x,y,z) = 2j
-            Polynomial(
-                0, [0, 1.0j], integration_dim=3, is_complex=True, backend=backend, integrand_dims=1
-            ),  # f(x,y,z) = xj
-            Polynomial(
-                8.0j, coeffs=[0, 0, 1.0j], integration_dim=3, is_complex=True, backend=backend, integrand_dims=1
-=======
                 48.0j,
                 [2.0j],
                 integration_dim=3,
@@ -309,33 +227,12 @@
                 is_complex=True,
                 backend=backend,
                 integrand_dims=1,
->>>>>>> cd532516
             ),  # j*x^2+j*y^2+j*z^2
         ]
         if use_multi_dim_integrand:
             res += [
                 # Over 2 integrand dims, one of which is 1 or like 1
                 Polynomial(
-<<<<<<< HEAD
-                    np.array([[0.0], [48.0]]), integration_dim=3, is_complex=False, backend=backend, integrand_dims=[2, 1]
-                ),  # f(x,y,z) = 2
-                Polynomial(
-                    np.array([0.0, 48.0]), integration_dim=3, is_complex=False, backend=backend, integrand_dims=(2, )
-                ),  # f(x,y,z) = 2
-                # Over 2 integrand dims
-                Polynomial(
-                    np.array([[0.0, 48.0], [96.0, 144.0]]), integration_dim=3, is_complex=False, backend=backend, integrand_dims=[2, 2]
-                ),  # f(x,y,z) = 2
-                Polynomial(
-                    np.array([[0.0, 0.0], [0.0, 0.0]]), [0, 1], integration_dim=3, is_complex=False, backend=backend, integrand_dims=[2, 2]
-                ),  # f(x,y,z) = x + y + z
-                # Over 3 integrand dims
-                Polynomial( # MC tests fail here with default float32 precision, so need float64
-                    np.array([[[0.0, 48.0], [96.0, 144.0]], [[192.0, 240.0], [288.0, 336.0]]]), integration_dim=3, domain=anp.array([[-1., 1.], [-1., 1.], [-1., 1.]], like=backend, dtype=ar.to_backend_dtype('float64', like=backend)), is_complex=False, backend=backend, integrand_dims=[2, 2, 2]
-                ),  # f(x,y,z) = 2
-                Polynomial(
-                    np.array([[[0.0, 0.0], [0.0, 0.0]], [[0.0, 0.0], [0.0, 0.0]]]), [0, 1], integration_dim=3, is_complex=False, backend=backend, integrand_dims=[2, 2, 2]
-=======
                     np.array([[0.0], [48.0]]),
                     integration_dim=3,
                     is_complex=False,
@@ -387,7 +284,6 @@
                     is_complex=False,
                     backend=backend,
                     integrand_dims=[2, 2, 2],
->>>>>>> cd532516
                 ),  # f(x,y,z) = x + y + z
             ]
         return res
@@ -401,11 +297,7 @@
                 integration_dim=10,
                 is_complex=False,
                 backend=backend,
-<<<<<<< HEAD
-                integrand_dims=1
-=======
-                integrand_dims=1,
->>>>>>> cd532516
+                integrand_dims=1,
             ),
             # Complex numbers
             # f(x_1, ..., x_10) = j*x_1^2+j*x_2^2+...
@@ -415,13 +307,6 @@
                 integration_dim=10,
                 is_complex=True,
                 backend=backend,
-<<<<<<< HEAD
-                integrand_dims=1
-            ),
-        ]
-    else:
-        raise ValueError("Not testing functions implemented for integration_dim " + str(integration_dim))
-=======
                 integrand_dims=1,
             ),
         ]
@@ -430,7 +315,6 @@
             "Not testing functions implemented for integration_dim "
             + str(integration_dim)
         )
->>>>>>> cd532516
 
 
 def compute_integration_test_errors(
@@ -439,12 +323,8 @@
     integration_dim,
     use_complex,
     backend,
-<<<<<<< HEAD
-    use_multi_dim_integrand=True
-=======
     use_multi_dim_integrand=True,
     filter_test_functions=lambda x: x,
->>>>>>> cd532516
 ):
     """Computes errors on all test functions for given dimension and integrator.
 
@@ -455,11 +335,7 @@
         use_complex (Boolean): If True, skip complex example functions.
         backend (string): Numerical backend for the example functions.
         use_multi_dim_integrand (bool, optional): Whether or not to allow for a multi-dimensional integrand i.e an array of integrands
-<<<<<<< HEAD
-
-=======
         filter_test_functions (function, optional): function for filtering which test functions to run
->>>>>>> cd532516
     Returns:
         (list, list): Absolute errors on all example functions and the chosen
             example functions
@@ -469,14 +345,10 @@
 
     # Compute integration errors on the chosen functions and remember those
     # functions
-<<<<<<< HEAD
-    for test_function in get_test_functions(integration_dim, backend, use_multi_dim_integrand):
-=======
     for test_function in filter(
         filter_test_functions,
         get_test_functions(integration_dim, backend, use_multi_dim_integrand),
     ):
->>>>>>> cd532516
         if not use_complex and test_function.is_complex:
             continue
         if backend == "torch":
