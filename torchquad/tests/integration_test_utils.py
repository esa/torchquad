--- conflicted
+++ resolved
@@ -30,22 +30,6 @@
     ),  # e^x+e^y+e^z
 ]
 
-<<<<<<< HEAD
-# Check if convergence order is met
-def check_convergence_order(integrator, errors, test_functions):
-    """Checks for the passed integrator if all errors matched the expected convergence criteria
-
-    Args:
-        integrator (func): Used integrator
-        errors (np.array): Computed error terms
-        test_functions (torchquad.IntegrationTestFunction): utilized test functions
-    """
-    # TODO Implement this
-    raise NotImplementedError("This is not yet implemented.")
-
-
-=======
->>>>>>> 1b2daf37
 def compute_test_errors(integrator, integrator_args, dim=1):
     """Computes errors on all test functions for given dimension and integrator
 
